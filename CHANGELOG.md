# Changelog
All notable changes to this project will be documented in this file.

The format is loosely based on [Keep a Changelog](https://keepachangelog.com/en/1.0.0/).

**THIS SOFTWARE IS STILL IN ALPHA AND THERE ARE NO GUARANTEES REGARDING API STABILITY YET.**

Once we reach the v1.0 release, this project will adhere to [Semantic Versioning](https://semver.org/spec/v2.0.0.html).

## [Unreleased]
<<<<<<< HEAD
- Allow adapters to implement the optional `ReactionAwareAdapter` interface if they support emoji reactions
- Add new `reactions` package which contains a compiled list of all officially supported reactions
- Components may now return the new `ErrNotImplemented` if they do not support a feature
- Add new `reactions.Event` that may be emitted by an Adapter so users can listen for it 
=======
- Add `Auth.Users()` and `Auth.UserPermissions(…)` functions to allow retrieving all users as well as users permissions.
>>>>>>> 93481f96

## [v0.8.0] - 2019-04-21
- Make Auth.Grant(…) idempotent and do not unnecessarily add smaller scopes
- Support extending permissions via Auth.Grant(…)
- Add boolean return value to Auth.Grant(…) to indicate if a new permission was granted
- Add Auth.Revoke(…) to remove permissions
- Fix flaky unit test TestBrain_Memory
- Fix flaky TestCLIAdapter_Register test
- Add new `Storage` type which manages encoding/decoding, concurrent access and logging for a `Memory`
- Factor out `Memory` related logic from Brain into new `Storage` type
    - Removed `Brain.SetMemory(…)`, `Brain.Set(…)`, `Brain.Get(…)`, `Brain.Delete(…)`, `Brain.Memories(…)`, `Brain.Close(…)`
    - All functions above except `Brain.Memories(…)` are now available as functions on the `Bot.Store` field
- The `Auth` type no longer uses the `Memory` interface but instead requires an instance of the new `Storage` type
- Removed the `BrainMemoryEvent` without replacement
- Add `joetest.Storage` type to streamline making assertions on a bots storage/memory
- Change the `Memory` interface to treat values as `[]byte` and not `string`
- Remove `Memories()` function from `Memory` interface and instead add a `Keys()` function  
- `NewConfig(…)` now requires an instance of a `Storage`

## [v0.7.0] - 2019-04-18
- Add ReceiveMessageEvent.Data field to allow using the underlying message type of the adapters
- Add ReceiveMessageEvent.AuthorID field to identify the author of the message
- Add Message.Data field which contains a copy of the ReceiveMessageEvent.Data value
- Add Message.AuthorID field which contains a copy of the ReceiveMessageEvent.AuthorID value 
- Add Auth.Grant(…) and Auth.CheckPermission(…) functions to allow implementing user permissions
- Add Brain.Close() function to let the brain implement the Memory interface
- Add Brain.SetMemory(…) function to give more control over a joe.Brain
- Fix joetest.Bot.Start(…) function to return only when actually _all_ initialization is done

## [v0.6.0] - 2019-03-30
- implement `NewConfig` function to allow create configuration for unit tests of modules

## [v0.5.0] - 2019-03-18
- Fixed nil pointer panic in slack adapter when context is nil

## [v0.4.0] - 2019-03-18
- Change type of `Module` from function to interface to allow more flexibility
- Introduce new `ModuleFunc` type to migrate old modules to new interface type

## [v0.3.0] - 2019-03-17
- Event handler functions can now accept interfaces instead of structs
- Add new `github.com/go-joe/joe/joetest` package for unit tests
- Add new `joetest.Brain` type
- Add new `WithLogger(…)` option
- Switch license from MIT to BSD-3-Clause
- Move `TestingT` type into new `joetest` package
- Move `TestBot` type into new `joetest` package and rename to `joetest.Bot`
- Fixed flaky unit test of `CLIAdapter`

## [v0.2.0] - 2019-03-10
- Add a lot more unit tests
- Add `TestBot.Start()` and `TestBot.Stop()`to ease synchronously starting and stopping bot in unit tests
- Add `TestBot.EmitSync(…)` to emit events synchronously in unit tests 
- Remove obsolete context argument from `NewTest(…)` function
- Errors from passing invalid expressions to `Bot.Respond(…)` are now returned in `Bot.Run()`
- Events are now processed in the exact same order in which they are emitted
- All pending events are now processed before the brain event loop returns
- Replace context argument from `Brain.HandleEvents()` with new `Brain.Shutdown()` function
- `Adapter` interface was simplified again to directly use the `Brain`
- Remove unnecessary `t` argument from `TestBot.EmitSync(…)` function
- Deleted `Brain.Close()` because it was not actually meant to be used to close the brain and is thus confusing

## [v0.1.0] - 2019-03-03

Initial release, note that Joe is still in alpha and the API is not yet considered
stable before the v1.0.0 release.

[Unreleased]: https://github.com/go-joe/joe/compare/v0.8.0...HEAD
[v0.8.0]: https://github.com/go-joe/joe/compare/v0.7.0...v0.8.0
[v0.7.0]: https://github.com/go-joe/joe/compare/v0.6.0...v0.7.0
[v0.6.0]: https://github.com/go-joe/joe/compare/v0.5.0...v0.6.0
[v0.5.0]: https://github.com/go-joe/joe/compare/v0.4.0...v0.5.0
[v0.4.0]: https://github.com/go-joe/joe/compare/v0.3.0...v0.4.0
[v0.3.0]: https://github.com/go-joe/joe/compare/v0.2.0...v0.3.0
[v0.2.0]: https://github.com/go-joe/joe/compare/v0.1.0...v0.2.0
[v0.1.0]: https://github.com/go-joe/joe/releases/tag/v0.1.0<|MERGE_RESOLUTION|>--- conflicted
+++ resolved
@@ -8,14 +8,11 @@
 Once we reach the v1.0 release, this project will adhere to [Semantic Versioning](https://semver.org/spec/v2.0.0.html).
 
 ## [Unreleased]
-<<<<<<< HEAD
+- Add `Auth.Users()` and `Auth.UserPermissions(…)` functions to allow retrieving all users as well as users permissions.
 - Allow adapters to implement the optional `ReactionAwareAdapter` interface if they support emoji reactions
 - Add new `reactions` package which contains a compiled list of all officially supported reactions
 - Components may now return the new `ErrNotImplemented` if they do not support a feature
 - Add new `reactions.Event` that may be emitted by an Adapter so users can listen for it 
-=======
-- Add `Auth.Users()` and `Auth.UserPermissions(…)` functions to allow retrieving all users as well as users permissions.
->>>>>>> 93481f96
 
 ## [v0.8.0] - 2019-04-21
 - Make Auth.Grant(…) idempotent and do not unnecessarily add smaller scopes
